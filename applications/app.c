/*
	Copyright 2016 - 2019 Benjamin Vedder	benjamin@vedder.se

	This file is part of the VESC firmware.

	The VESC firmware is free software: you can redistribute it and/or modify
    it under the terms of the GNU General Public License as published by
    the Free Software Foundation, either version 3 of the License, or
    (at your option) any later version.

    The VESC firmware is distributed in the hope that it will be useful,
    but WITHOUT ANY WARRANTY; without even the implied warranty of
    MERCHANTABILITY or FITNESS FOR A PARTICULAR PURPOSE.  See the
    GNU General Public License for more details.

    You should have received a copy of the GNU General Public License
    along with this program.  If not, see <http://www.gnu.org/licenses/>.
    */

#include "app.h"
#include "ch.h"
#include "hal.h"
#include "hw.h"
#include "nrf_driver.h"
#include "rfhelp.h"
#include "comm_can.h"
#include "imu.h"

// Private variables
static app_configuration appconf;
static virtual_timer_t output_vt;
static bool output_vt_init_done = false;
static volatile bool output_disabled_now = false;

// Private functions
static void output_vt_cb(void *arg);

const app_configuration* app_get_configuration(void) {
	return &appconf;
}

/**
 * Reconfigure and restart all apps. Some apps don't have any configuration options.
 *
 * @param conf
 * The new configuration to use.
 */
void app_set_configuration(app_configuration *conf) {
	appconf = *conf;

	app_ppm_stop();
	app_adc_stop();
	app_uartcomm_stop();
	app_nunchuk_stop();
	app_balance_stop();

	if (!conf_general_permanent_nrf_found) {
		nrf_driver_stop();
	}

#if CAN_ENABLE
	comm_can_set_baud(conf->can_baud_rate);
#endif

#ifdef APP_CUSTOM_TO_USE
	app_custom_stop();
#endif

<<<<<<< HEAD
	// Start Gyro
	imu_init(&appconf.app_imu_conf);

	// Configure balance app before starting it.
	app_balance_configure(&appconf.app_balance_conf, &appconf.app_imu_conf);
=======
	imu_init(&conf->imu_conf);
>>>>>>> e694aeca

	switch (appconf.app_to_use) {
	case APP_PPM:
		app_ppm_start();
		break;

	case APP_ADC:
		app_adc_start(true);
		break;

	case APP_UART:
		hw_stop_i2c();
		app_uartcomm_start();
		break;

	case APP_PPM_UART:
		hw_stop_i2c();
		app_ppm_start();
		app_uartcomm_start();
		break;

	case APP_ADC_UART:
		hw_stop_i2c();
		app_adc_start(false);
		app_uartcomm_start();
		break;

	case APP_NUNCHUK:
		app_nunchuk_start();
		break;

	case APP_BALANCE:
		app_balance_start();
		break;

	case APP_NRF:
		if (!conf_general_permanent_nrf_found) {
			nrf_driver_init();
			rfhelp_restart();
		}
		break;

	case APP_CUSTOM:
#ifdef APP_CUSTOM_TO_USE
		hw_stop_i2c();
		app_custom_start();
#endif
		break;

	default:
		break;
	}

	app_ppm_configure(&appconf.app_ppm_conf);
	app_adc_configure(&appconf.app_adc_conf);
	app_uartcomm_configure(appconf.app_uart_baudrate, appconf.permanent_uart_enabled);
	app_nunchuk_configure(&appconf.app_chuk_conf);

#ifdef APP_CUSTOM_TO_USE
	app_custom_configure(&appconf);
#endif

	rfhelp_update_conf(&appconf.app_nrf_conf);
}

/**
 * Disable output on apps
 *
 * @param time_ms
 * The amount of time to disable output in ms
 * 0: Enable output now
 * -1: Disable forever
 * >0: Amount of milliseconds to disable output
 */
void app_disable_output(int time_ms) {
	if (!output_vt_init_done) {
		chVTObjectInit(&output_vt);
		output_vt_init_done = true;
	}

	if (time_ms == 0) {
		output_disabled_now = false;
	} else if (time_ms == -1) {
		output_disabled_now = true;
		chVTReset(&output_vt);
	} else {
		output_disabled_now = true;
		chVTSet(&output_vt, MS2ST(time_ms), output_vt_cb, 0);
	}
}

bool app_is_output_disabled(void) {
	return output_disabled_now;
}

static void output_vt_cb(void *arg) {
	(void)arg;
	output_disabled_now = false;
}<|MERGE_RESOLUTION|>--- conflicted
+++ resolved
@@ -66,15 +66,10 @@
 	app_custom_stop();
 #endif
 
-<<<<<<< HEAD
-	// Start Gyro
-	imu_init(&appconf.app_imu_conf);
+	imu_init(&conf->imu_conf);
 
 	// Configure balance app before starting it.
 	app_balance_configure(&appconf.app_balance_conf, &appconf.app_imu_conf);
-=======
-	imu_init(&conf->imu_conf);
->>>>>>> e694aeca
 
 	switch (appconf.app_to_use) {
 	case APP_PPM:
