--- conflicted
+++ resolved
@@ -24,6 +24,7 @@
 
 #define PALTA_USE_DAC
 #define USE_FOC_FLUX_LINKAGE_DETECTION
+#define HW_VERSION_PALTA
 
 // HW properties
 #define HW_HAS_3_SHUNTS
@@ -87,11 +88,7 @@
 #define V_REG					3.3
 #endif
 #ifndef VIN_R1
-<<<<<<< HEAD
 #define VIN_R1					184.0    //TF since RevC = 185V/V
-=======
-#define VIN_R1					294400.0    //TF RevB = 134.81V/V
->>>>>>> 123bb00a
 #endif
 #ifndef VIN_R2
 #define VIN_R2					1.0
@@ -100,11 +97,7 @@
 #define CURRENT_AMP_GAIN		0.003761	//Transfer Function [V/A] for ISB-425-A
 #endif
 #ifndef CURRENT_SHUNT_RES
-<<<<<<< HEAD
 #define CURRENT_SHUNT_RES		1.000 // Unity gain so we use a single transfer function defined as CURRENT_AMP_GAIN
-=======
-#define CURRENT_SHUNT_RES		0.000415 //TF 300A/V
->>>>>>> 123bb00a
 #endif
 
 // Input voltage
@@ -222,13 +215,10 @@
 #define READ_HALL3()			palReadPad(HW_HALL_ENC_GPIO3, HW_HALL_ENC_PIN3)
 
 // Override dead time. See the stm32f4 reference manual for calculating this value.
-<<<<<<< HEAD
 #define HW_DEAD_TIME_NSEC		1400.0
 #define HW_GATE_DRIVER_SUPPLY_MAX_VOLTAGE	16.0
 #define HW_GATE_DRIVER_SUPPLY_MIN_VOLTAGE	14.0
-=======
-#define HW_DEAD_TIME_VALUE		181
->>>>>>> 123bb00a
+
 
 // Default setting overrides
 #ifndef MCCONF_DEFAULT_MOTOR_TYPE
