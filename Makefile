--- conflicted
+++ resolved
@@ -175,7 +175,6 @@
        $(LORASRC) \
        $(LZOSRC) \
        $(BLACKMAGICSRC) \
-<<<<<<< HEAD
        qmlui/qmlui.c \
        encoder/encoder.c \
        encoder/AS504x.c \
@@ -184,9 +183,6 @@
        encoder/ABI.c \
        encoder/ENC_SINCOS.c \
        encoder/TS5700N8501.c
-=======
-       qmlui/qmlui.c
->>>>>>> a8dc0414
 
 ifeq ($(USE_LISPBM),1)
   CSRC += $(LISPBMSRC)
